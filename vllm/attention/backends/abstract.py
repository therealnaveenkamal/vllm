--- conflicted
+++ resolved
@@ -15,6 +15,7 @@
     Attention type.
     Use string to be compatible with `torch.compile`.
     """
+
 
     DECODER = "decoder"
     """Decoder attention between previous layer Q/K/V."""
@@ -185,7 +186,6 @@
 
 
 class MLAAttentionImpl(AttentionImpl[T], Generic[T]):
-<<<<<<< HEAD
     @abstractmethod
     def __init__(
         self,
@@ -211,8 +211,6 @@
     ) -> None:
         raise NotImplementedError
 
-=======
->>>>>>> d6953beb
     @abstractmethod
     def forward(
         self,
